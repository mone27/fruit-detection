--- conflicted
+++ resolved
@@ -7,31 +7,12 @@
 OpenCvImage = np.ndarray
 
 
-<<<<<<< HEAD
-# migrate to OpenCv 4.x ? (if can be installed on conda)
-
-=======
->>>>>>> 24dff487
 def get_contours(image):
     """just a wrapper around cv2.findContours"""
     _, contours, _ = cv2.findContours(image, cv2.RETR_EXTERNAL, cv2.CHAIN_APPROX_SIMPLE)
     return contours
 
 
-<<<<<<< HEAD
-class ImageDivider:
-    # Attention: this class uses OpenCv images notation (width, height) so means stuff need to indexed (cols, rows)
-    def __init__(self, img: OpenCvImage, mask: OpenCvImage, clean_mask=True, min_area=.5, max_area=50):
-        """clean mask removes all the object that are smaller or bigger that max/min area expressed in percentage"""
-        self.img = img.copy()
-        self.mask = mask.copy()
-        # min and max area are in % need to adjust them to picture size
-        img_area = np.prod(self.img.shape[:2])
-        self.max_area = max_area / 100 * img_area
-        self.min_area = min_area / 100 * img_area
-
-        if clean_mask: self._clean_mask()
-=======
 def clean_image(mask, min_area=.5, max_area=50):
     """remove (fills with black) from mask all contours that are smaller or bigger than the given area limits
     expressed in percentage of total area"""
@@ -54,7 +35,6 @@
         self.mask = mask.copy()
         
         if clean_mask: self.mask = clean_image(self.mask, min_area, max_area)
->>>>>>> 24dff487
         self._clean_image()
         self._get_bounding_rects()
 
@@ -77,19 +57,6 @@
             ret.append(self.img[y:y + h, x:x + w])
         return ret
 
-<<<<<<< HEAD
-    def _clean_mask(self):
-        """remove from mask all part that are smaller or bigger than the given area limits"""
-        _, contours, _ = cv2.findContours(self.mask, cv2.RETR_EXTERNAL, cv2.CHAIN_APPROX_NONE)
-        for contour in contours:
-            area = cv2.contourArea(contour)
-            if area < self.min_area or area > self.max_area:
-                x, y, w, h = cv2.boundingRect(contour)
-                cv2.rectangle(self.mask, (x, y), (x + w, y + h), 0, -1)
-#                 self.mask = cv2.drawContours(self.mask, contours, 0, cv2.FILLED, cv2.FILLED)
-
-=======
->>>>>>> 24dff487
     def _clean_image(self):
         self.img = self.img & self.mask[..., None]
 
@@ -101,20 +68,13 @@
 class ClassicSegmentation:
     """A class for image segmentation usage:"""
 
-<<<<<<< HEAD
-    def __init__(self, img: OpenCvImage, threshold=100, cut=(5, 95, 5, 95), denoise_size=3, floodfill=True):
-=======
     def __init__(self, img: OpenCvImage, threshold=100, cut=(5, 95, 5, 95), denoise_size=3, floodfill=True, clean_mask=True, min_area=.5, max_area=50):
->>>>>>> 24dff487
         self.img = img.copy()
         self.denoise_size = denoise_size
         self.threshold = threshold
         self.do_floodfill = floodfill
-<<<<<<< HEAD
-=======
         self.do_clean = clean_mask
         self.min_area, self.max_area = min_area, max_area
->>>>>>> 24dff487
         self.orig_size = self.img.shape[:2]
         w, h = self.orig_size
         self.cut = perc(w, cut[0]), perc(w, cut[1]), perc(h, cut[2]), perc(h, cut[3])
@@ -126,11 +86,7 @@
         _, self.mask = cv2.threshold(self.mask, self.threshold, 255, cv2.THRESH_BINARY + cv2.THRESH_OTSU)
         if self.do_floodfill: self._floodfill()
         self._denoise()
-<<<<<<< HEAD
-
-=======
         if self.do_clean: self.mask = clean_image(self.mask, self.min_area, self.max_area)
->>>>>>> 24dff487
         self._add_padding()
         return self.mask
 
